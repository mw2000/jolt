--- conflicted
+++ resolved
@@ -4,15 +4,12 @@
 edition = "2021"
 
 [dependencies]
-<<<<<<< HEAD
 serde = { version = "1.0.193", features = ["derive"] }
 serde_json = "1.0.108"
 strum_macros = "0.25.3"
-=======
 ark-bn254 = "0.4.0"
 ark-ff = "0.4.2"
 ark-std = "0.4.0"
 bellpepper-core = "0.4.0"
 ff = "0.13.0"
-spartan2 = "0.1.0"
->>>>>>> d7850ee6
+spartan2 = "0.1.0"